# Containers

## `Config`

```python
class Config(Container):
    // temporary property to support simplified round robin block production in absence of randao & deposit mechanisms
    num_validators: uint64
    genesis_time: uint64
```

## `Checkpoint`

```python
class Checkpoint(Container):
    root: Bytes32
    slot: uint64
```

## `State`

```python
class State(Container):
    config: Config
    slot: uint64
    latest_block_header: BlockHeader

    latest_justified: Checkpoint
    latest_finalized: Checkpoint

    historical_block_hashes: List[Bytes32, HISTORICAL_ROOTS_LIMIT]
    justified_slots: List[bool, HISTORICAL_ROOTS_LIMIT]

    # Diverged from 3SF-mini.py:
    # Flattened `justifications: Dict[str, List[bool]]` for SSZ compatibility
    justifications_roots: List[Bytes32, HISTORICAL_ROOTS_LIMIT]
    justifications_validators: Bitlist[
        HISTORICAL_ROOTS_LIMIT * VALIDATOR_REGISTRY_LIMIT
    ]
```

## `Block`

```python
class Block(Container):
    slot: uint64
    proposer_index: uin64
    parent_root: Bytes32
    state_root: Bytes32
    body: BlockBody
```

## `BlockHeader`

```python
class BlockHeader(Container):
    slot: uint64
    proposer_index: uin64
    parent_root: Bytes32
    state_root: Bytes32
    body_root: Bytes32
```

## `BlockBody`

```python
class BlockBody(Container):
    attestations: List[SignedVote, VALIDATOR_REGISTRY_LIMIT]
```

Remark: `SignedVote` will be replaced by aggregated attestations.

## `SignedBlock`

```python
class SignedBlock(Container):
    message: Block,
    signature: List[byte, 4000],
```

## `Vote`

Vote is the attestation data that can be aggregated. Although note there is no aggregation yet in `devnet0`.

```python
class Vote(Container):
    slot: uint64
    head: Checkpoint
    target: Checkpoint
    source: Checkpoint
```

## `SignedVote`

```python
class SignedVote(Container):
<<<<<<< HEAD
    validator_id: uint64,
    message: Vote,
    # signature over vote message only as it would be aggregated later in attestation
    signature: Bytes32,
=======
    data: Vote,
    signature: List[byte, 4000],
>>>>>>> 1f42d9f2
```

#### `Attestation`

The votes are aggregated in `Attestation` similar to beacon protocol but without complication of committes. This is currently not used in `devnet0`.

```python
class Attestation(Container):
    aggregation_bits: Bitlist[VALIDATOR_REGISTRY_LIMIT]
    message: Vote
    signature: Bytes32
```

## Remarks

- The signature type is still to be determined so `Bytes32` is used in the
  interim. The actual signature size is expected to be a lot larger (~3 KiB).<|MERGE_RESOLUTION|>--- conflicted
+++ resolved
@@ -75,7 +75,7 @@
 ```python
 class SignedBlock(Container):
     message: Block,
-    signature: List[byte, 4000],
+    signature: Vector[byte, 4000],
 ```
 
 ## `Vote`
@@ -94,15 +94,10 @@
 
 ```python
 class SignedVote(Container):
-<<<<<<< HEAD
     validator_id: uint64,
     message: Vote,
     # signature over vote message only as it would be aggregated later in attestation
-    signature: Bytes32,
-=======
-    data: Vote,
-    signature: List[byte, 4000],
->>>>>>> 1f42d9f2
+    signature: Vector[byte, 4000],
 ```
 
 #### `Attestation`
@@ -113,7 +108,7 @@
 class Attestation(Container):
     aggregation_bits: Bitlist[VALIDATOR_REGISTRY_LIMIT]
     message: Vote
-    signature: Bytes32
+    signature: List[byte, 4000]
 ```
 
 ## Remarks
